--- conflicted
+++ resolved
@@ -459,7 +459,6 @@
 	return Deduplicate(defaultIfs), nil
 }
 
-<<<<<<< HEAD
 func MagicNetwork(network string, mark uint32) string {
 	if mark == 0 {
 		return network
@@ -468,13 +467,14 @@
 			Network: network,
 			Mark:    mark,
 		}.Encode()
-=======
+	}
+}
+
 func IsValidHttpMethod(method string) bool {
 	switch method {
 	case "GET", "POST", "PUT", "PATCH", "DELETE", "COPY", "HEAD", "OPTIONS", "LINK", "UNLINK", "PURGE", "LOCK", "UNLOCK", "PROPFIND", "CONNECT", "TRACE":
 		return true
 	default:
 		return false
->>>>>>> bf1d2964
 	}
 }