--- conflicted
+++ resolved
@@ -80,52 +80,4 @@
 	default:
 		return nil, fmt.Errorf("%w: %v", netproxy.UnsupportedTunnelTypeError, network)
 	}
-<<<<<<< HEAD
-=======
-}
-
-func (s *Tls) DialUdp(addr string) (conn netproxy.PacketConn, err error) {
-	return nil, fmt.Errorf("%w: tls+udp", netproxy.UnsupportedTunnelTypeError)
-}
-
-func (s *Tls) DialTcp(addr string) (conn netproxy.Conn, err error) {
-	rc, err := s.dialer.DialTcp(addr)
-	if err != nil {
-		return nil, fmt.Errorf("[Tls]: dial to %s: %w", s.addr, err)
-	}
-
-	var tlsConn interface {
-		netproxy.Conn
-		Handshake() error
-	}
-
-	switch s.tlsImplentation {
-	case "tls":
-		tlsConn = tls.Client(&netproxy.FakeNetConn{
-			Conn:  rc,
-			LAddr: nil,
-			RAddr: nil,
-		}, s.tlsConfig)
-
-	case "utls":
-		clientHelloID, err := nameToUtlsClientHelloID(s.utlsImitate)
-		if err != nil {
-			return nil, err
-		}
-
-		tlsConn = utls.UClient(&netproxy.FakeNetConn{
-			Conn:  rc,
-			LAddr: nil,
-			RAddr: nil,
-		}, uTLSConfigFromTLSConfig(s.tlsConfig), *clientHelloID)
-
-	default:
-		return nil, fmt.Errorf("unknown tls implementation: %v", s.tlsImplentation)
-	}
-
-	if err := tlsConn.Handshake(); err != nil {
-		return nil, err
-	}
-	return tlsConn, err
->>>>>>> cbcbec9a
 }