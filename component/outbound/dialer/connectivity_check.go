--- conflicted
+++ resolved
@@ -122,14 +122,10 @@
 	Method string
 }
 
-<<<<<<< HEAD
-func ParseTcpCheckOption(ctx context.Context, rawURL []string, resolverNetwork string) (opt *TcpCheckOption, err error) {
-=======
-func ParseTcpCheckOption(ctx context.Context, rawURL []string, method string) (opt *TcpCheckOption, err error) {
+func ParseTcpCheckOption(ctx context.Context, rawURL []string, method string, resolverNetwork string) (opt *TcpCheckOption, err error) {
 	if method == "" {
 		method = http.MethodGet
 	}
->>>>>>> bf1d2964
 	systemDns, err := netutils.SystemDns()
 	if err != nil {
 		return nil, err
@@ -209,19 +205,12 @@
 }
 
 type TcpCheckOptionRaw struct {
-<<<<<<< HEAD
 	opt             *TcpCheckOption
 	mu              sync.Mutex
 	Log             *logrus.Logger
 	Raw             []string
 	ResolverNetwork string
-=======
-	opt    *TcpCheckOption
-	mu     sync.Mutex
-	Log    *logrus.Logger
-	Raw    []string
-	Method string
->>>>>>> bf1d2964
+	Method          string
 }
 
 func (c *TcpCheckOptionRaw) Option() (opt *TcpCheckOption, err error) {
@@ -231,11 +220,7 @@
 		ctx, cancel := context.WithTimeout(context.TODO(), 10*time.Second)
 		defer cancel()
 		ctx = context.WithValue(ctx, "logger", c.Log)
-<<<<<<< HEAD
-		tcpCheckOption, err := ParseTcpCheckOption(ctx, c.Raw, c.ResolverNetwork)
-=======
-		tcpCheckOption, err := ParseTcpCheckOption(ctx, c.Raw, c.Method)
->>>>>>> bf1d2964
+		tcpCheckOption, err := ParseTcpCheckOption(ctx, c.Raw, c.Method, c.ResolverNetwork)
 		if err != nil {
 			return nil, fmt.Errorf("failed to parse tcp_check_url: %w", err)
 		}
@@ -307,11 +292,7 @@
 				}).Debugln("Skip check due to no DNS record.")
 				return false, nil
 			}
-<<<<<<< HEAD
-			return d.HttpCheck(ctx, opt.Url, opt.Ip4, tcpSomark)
-=======
-			return d.HttpCheck(ctx, opt.Url, opt.Ip4, opt.Method)
->>>>>>> bf1d2964
+			return d.HttpCheck(ctx, opt.Url, opt.Ip4, opt.Method, tcpSomark)
 		},
 	}
 	tcp6CheckOpt := &CheckOption{
@@ -333,11 +314,7 @@
 				}).Debugln("Skip check due to no DNS record.")
 				return false, nil
 			}
-<<<<<<< HEAD
-			return d.HttpCheck(ctx, opt.Url, opt.Ip6, tcpSomark)
-=======
-			return d.HttpCheck(ctx, opt.Url, opt.Ip6, opt.Method)
->>>>>>> bf1d2964
+			return d.HttpCheck(ctx, opt.Url, opt.Ip6, opt.Method, tcpSomark)
 		},
 	}
 	tcp4CheckDnsOpt := &CheckOption{
@@ -565,11 +542,7 @@
 	return ok, err
 }
 
-<<<<<<< HEAD
-func (d *Dialer) HttpCheck(ctx context.Context, u *netutils.URL, ip netip.Addr, soMark uint32) (ok bool, err error) {
-=======
-func (d *Dialer) HttpCheck(ctx context.Context, u *netutils.URL, ip netip.Addr, method string) (ok bool, err error) {
->>>>>>> bf1d2964
+func (d *Dialer) HttpCheck(ctx context.Context, u *netutils.URL, ip netip.Addr, method string, soMark uint32) (ok bool, err error) {
 	// HTTP(S) check.
 	if method == "" {
 		method = http.MethodGet
