--- conflicted
+++ resolved
@@ -44,7 +44,6 @@
 	go build -o $(OUTPUT) -trimpath -ldflags "-s -w -X github.com/daeuniverse/dae/cmd.Version=$(VERSION) -X github.com/daeuniverse/dae/common/consts.MaxMatchSetLen_=$(MAX_MATCH_SET_LEN)" .
 ## End Dae Build
 
-<<<<<<< HEAD
 ## Begin Git Submodules
 .gitmodules.d.mk: .gitmodules
 	@set -e -o pipefail && \
@@ -66,10 +65,7 @@
 ## End Git Submodules
 
 ## Begin Ebpf
-clean-ebpf: 
-=======
 clean-ebpf:
->>>>>>> 908be2c6
 	@rm -f control/bpf_bpf*.go && \
 		rm -f control/bpf_bpf*.o
 fmt:
