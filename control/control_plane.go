/*
 * SPDX-License-Identifier: AGPL-3.0-only
 * Copyright (c) 2022-2023, daeuniverse Organization <dae@v2raya.org>
 */

package control

import (
	"context"
	"fmt"
	"net"
	"net/netip"
	"os"
	"path/filepath"
	"strconv"
	"strings"
	"sync"
	"syscall"
	"time"

	"github.com/bits-and-blooms/bloom/v3"
	"github.com/cilium/ebpf"
	"github.com/cilium/ebpf/rlimit"
	"github.com/daeuniverse/dae/common"
	"github.com/daeuniverse/dae/common/assets"
	"github.com/daeuniverse/dae/common/consts"
	"github.com/daeuniverse/dae/common/netutils"
	"github.com/daeuniverse/dae/component/dns"
	"github.com/daeuniverse/dae/component/outbound"
	"github.com/daeuniverse/dae/component/outbound/dialer"
	"github.com/daeuniverse/dae/component/routing"
	"github.com/daeuniverse/dae/config"
	"github.com/daeuniverse/dae/pkg/config_parser"
	internal "github.com/daeuniverse/dae/pkg/ebpf_internal"
	"github.com/mohae/deepcopy"
	"github.com/mzz2017/softwind/pool"
	"github.com/mzz2017/softwind/protocol/direct"
	"github.com/sirupsen/logrus"
	"golang.org/x/net/dns/dnsmessage"
	"golang.org/x/sys/unix"
)

type ControlPlane struct {
	log *logrus.Logger

	core       *controlPlaneCore
	deferFuncs []func() error
	listenIp   string

	// TODO: add mutex?
	outbounds []*outbound.DialerGroup

	dnsController    *DnsController
	onceNetworkReady sync.Once

	dialMode consts.DialMode

	routingMatcher *RoutingMatcher

	ctx    context.Context
	cancel context.CancelFunc
	ready  chan struct{}

	muRealDomainSet sync.Mutex
	realDomainSet   *bloom.BloomFilter

	wanInterface []string
	lanInterface []string

	sniffingTimeout   time.Duration
	tproxyPortProtect bool
	soMarkFromDae     uint32
}

func NewControlPlane(
	log *logrus.Logger,
	_bpf interface{},
	dnsCache map[string]*DnsCache,
	tagToNodeList map[string][]string,
	groups []config.Group,
	routingA *config.Routing,
	global *config.Global,
	dnsConfig *config.Dns,
	externGeoDataDirs []string,
) (*ControlPlane, error) {
	var err error

	kernelVersion, e := internal.KernelVersion()
	if e != nil {
		return nil, fmt.Errorf("failed to get kernel version: %w", e)
	}
	/// Check linux kernel requirements.
	// Check version from high to low to reduce the number of user upgrading kernel.
	if requirement := consts.ChecksumFeatureVersion; kernelVersion.Less(requirement) {
		return nil, fmt.Errorf("your kernel version %v does not support checksum related features; expect >=%v; upgrade your kernel and try again",
			kernelVersion.String(),
			requirement.String())
	}
	if requirement := consts.CgSocketCookieFeatureVersion; len(global.WanInterface) > 0 && kernelVersion.Less(requirement) {
		return nil, fmt.Errorf("your kernel version %v does not support bind to WAN; expect >=%v; remove wan_interface in config file and try again",
			kernelVersion.String(),
			requirement.String())
	}
	if requirement := consts.SkAssignFeatureVersion; len(global.LanInterface) > 0 && kernelVersion.Less(requirement) {
		return nil, fmt.Errorf("your kernel version %v does not support bind to LAN; expect >=%v; remove lan_interface in config file and try again",
			kernelVersion.String(),
			requirement.String())
	}
	if kernelVersion.Less(consts.BasicFeatureVersion) {
		return nil, fmt.Errorf("your kernel version %v does not satisfy basic requirement; expect >=%v",
			kernelVersion.String(),
			consts.BasicFeatureVersion.String())
	}

	var deferFuncs []func() error

	/// Allow the current process to lock memory for eBPF resources.
	if err = rlimit.RemoveMemlock(); err != nil {
		return nil, fmt.Errorf("rlimit.RemoveMemlock:%v", err)
	}
	pinPath := filepath.Join(consts.BpfPinRoot, consts.AppName)
	if err = os.MkdirAll(pinPath, 0755); err != nil && !os.IsExist(err) {
		if os.IsNotExist(err) {
			log.Warnln("Perhaps you are in a container environment (such as lxc). If so, please use higher virtualization (kvm/qemu).")
		}
		return nil, err
	}

	/// Load pre-compiled programs and maps into the kernel.
	if _bpf == nil {
		log.Infof("Loading eBPF programs and maps into the kernel...")
		log.Infof("The loading process takes about 120MB free memory, which will be released after loading. Insufficient memory will cause loading failure.")
	}
	//var bpf bpfObjects
	var ProgramOptions = ebpf.ProgramOptions{
		KernelTypes: nil,
	}
	if log.Level == logrus.PanicLevel {
		ProgramOptions.LogLevel = ebpf.LogLevelBranch | ebpf.LogLevelStats
		// ProgramOptions.LogLevel = ebpf.LogLevelInstruction | ebpf.LogLevelStats
	}
	collectionOpts := &ebpf.CollectionOptions{
		Maps: ebpf.MapOptions{
			PinPath: pinPath,
		},
		Programs: ProgramOptions,
	}
	var bpf *bpfObjects
	if _bpf != nil {
		if _bpf, ok := _bpf.(*bpfObjects); ok {
			bpf = _bpf
		} else {
			return nil, fmt.Errorf("unexpected bpf type: %T", _bpf)
		}
	} else {
		bpf = new(bpfObjects)
		if err = fullLoadBpfObjects(log, bpf, &loadBpfOptions{
			PinPath:           pinPath,
			CollectionOptions: collectionOpts,
		}); err != nil {
			if log.Level == logrus.PanicLevel {
				log.Panicln(err)
			}
			return nil, fmt.Errorf("load eBPF objects: %w", err)
		}
	}
	log.Infof("Loaded eBPF programs and maps")
	// outboundId2Name can be modified later.
	outboundId2Name := make(map[uint8]string)
	core := newControlPlaneCore(
		log,
		bpf,
		outboundId2Name,
		&kernelVersion,
		_bpf != nil,
	)
	defer func() {
		if err != nil {
			// Flip back.
			core.Flip()
			_ = core.Close()
		}
	}()

	// Write params.
	if err = core.bpf.ParamMap.Update(consts.ControlPlanePidKey, uint32(os.Getpid()), ebpf.UpdateAny); err != nil {
		return nil, err
	}

	/// Bind to links. Binding should be advance of dialerGroups to avoid un-routable old connection.
	// Add clsact qdisc
	for _, ifname := range common.Deduplicate(append(append([]string{}, global.LanInterface...), global.WanInterface...)) {
		_ = core.addQdisc(ifname)
	}
	// Bind to LAN
	if len(global.LanInterface) > 0 {
		if err = core.setupRoutingPolicy(); err != nil {
			return nil, err
		}
		if global.AutoConfigKernelParameter {
			_ = SetIpv4forward("1")
		}
		global.LanInterface = common.Deduplicate(global.LanInterface)
		for _, ifname := range global.LanInterface {
			if global.AutoConfigKernelParameter {
				SetSendRedirects(ifname, "0")
				SetForwarding(ifname, "1")
			}
			if err = core.bindLan(ifname); err != nil {
				return nil, fmt.Errorf("bindLan: %v: %w", ifname, err)
			}
		}
	}
	// Bind to WAN
	if len(global.WanInterface) > 0 {
		if err = core.setupSkPidMonitor(); err != nil {
			return nil, err
		}
		for _, ifname := range global.WanInterface {
			if err = core.bindWan(ifname); err != nil {
				return nil, fmt.Errorf("bindWan: %v: %w", ifname, err)
			}
		}
	}

	/// DialerGroups (outbounds).
	if global.AllowInsecure {
		log.Warnln("AllowInsecure is enabled, but it is not recommended. Please make sure you have to turn it on.")
	}
	option := &dialer.GlobalOption{
<<<<<<< HEAD
		Log: log,
		TcpCheckOptionRaw: dialer.TcpCheckOptionRaw{
			Raw:             global.TcpCheckUrl,
			Log:             log,
			ResolverNetwork: common.MagicNetwork("udp", global.SoMarkFromDae),
			Method:          global.TcpCheckHttpMethod,
		},
		CheckDnsOptionRaw: dialer.CheckDnsOptionRaw{
			Raw:             global.UdpCheckDns,
			ResolverNetwork: common.MagicNetwork("udp", global.SoMarkFromDae),
		},
		CheckInterval:  global.CheckInterval,
		CheckTolerance: global.CheckTolerance,
		CheckDnsTcp:    true,
		AllowInsecure:  global.AllowInsecure,
=======
		Log:               log,
		TcpCheckOptionRaw: dialer.TcpCheckOptionRaw{Raw: global.TcpCheckUrl, Log: log, Method: global.TcpCheckHttpMethod},
		CheckDnsOptionRaw: dialer.CheckDnsOptionRaw{Raw: global.UdpCheckDns},
		CheckInterval:     global.CheckInterval,
		CheckTolerance:    global.CheckTolerance,
		CheckDnsTcp:       true,
		AllowInsecure:     global.AllowInsecure,
		TlsImplementation: global.TlsImplementation,
		UtlsImitate:       global.UtlsImitate,
>>>>>>> cbcbec9a
	}
	outbounds := []*outbound.DialerGroup{
		outbound.NewDialerGroup(option, consts.OutboundDirect.String(),
			[]*dialer.Dialer{dialer.NewDirectDialer(option, true)},
			outbound.DialerSelectionPolicy{
				Policy:     consts.DialerSelectionPolicy_Fixed,
				FixedIndex: 0,
			}, core.OutboundAliveChangeCallback(0)),
		outbound.NewDialerGroup(option, consts.OutboundBlock.String(),
			[]*dialer.Dialer{dialer.NewBlockDialer(option, func() { /*Dialer Outbound*/ })},
			outbound.DialerSelectionPolicy{
				Policy:     consts.DialerSelectionPolicy_Fixed,
				FixedIndex: 0,
			}, core.OutboundAliveChangeCallback(1)),
	}

	// Filter out groups.
	dialerSet := outbound.NewDialerSetFromLinks(option, tagToNodeList)
	deferFuncs = append(deferFuncs, dialerSet.Close)
	for _, group := range groups {
		// Parse policy.
		policy, err := outbound.NewDialerSelectionPolicyFromGroupParam(&group)
		if err != nil {
			return nil, fmt.Errorf("failed to create group %v: %w", group.Name, err)
		}
		// Filter nodes with user given filters.
		dialers, err := dialerSet.Filter(group.Filter)
		if err != nil {
			return nil, fmt.Errorf(`failed to create group "%v": %w`, group.Name, err)
		}
		// Convert node links to dialers.
		log.Infof(`Group "%v" node list:`, group.Name)
		for _, d := range dialers {
			log.Infoln("\t" + d.Property().Name)
			// We only activate check of nodes that have a group.
			d.ActivateCheck()
		}
		if len(dialers) == 0 {
			log.Infoln("\t<Empty>")
		}
		// Create dialer group and append it to outbounds.
		dialerGroup := outbound.NewDialerGroup(option, group.Name, dialers, *policy, core.OutboundAliveChangeCallback(uint8(len(outbounds))))
		outbounds = append(outbounds, dialerGroup)
	}

	/// Routing.
	// Generate outboundName2Id from outbounds.
	if len(outbounds) > int(consts.OutboundUserDefinedMax) {
		return nil, fmt.Errorf("too many outbounds")
	}
	outboundName2Id := make(map[string]uint8)
	for i, o := range outbounds {
		if _, exist := outboundName2Id[o.Name]; exist {
			return nil, fmt.Errorf("duplicated outbound name: %v", o.Name)
		}
		outboundName2Id[o.Name] = uint8(i)
		outboundId2Name[uint8(i)] = o.Name
	}
	// Apply rules optimizers.
	locationFinder := assets.NewLocationFinder(externGeoDataDirs)
	var rules []*config_parser.RoutingRule
	if rules, err = routing.ApplyRulesOptimizers(routingA.Rules,
		&routing.AliasOptimizer{},
		&routing.DatReaderOptimizer{Logger: log, LocationFinder: locationFinder},
		&routing.MergeAndSortRulesOptimizer{},
		&routing.DeduplicateParamsOptimizer{},
	); err != nil {
		return nil, fmt.Errorf("ApplyRulesOptimizers error:\n%w", err)
	}
	routingA.Rules = nil // Release.
	if log.IsLevelEnabled(logrus.DebugLevel) {
		var debugBuilder strings.Builder
		for _, rule := range rules {
			debugBuilder.WriteString(rule.String(true, false, false) + "\n")
		}
		log.Debugf("RoutingA:\n%vfallback: %v\n", debugBuilder.String(), routingA.Fallback)
	}
	// Parse rules and build.
	builder, err := NewRoutingMatcherBuilder(log, rules, outboundName2Id, core.bpf, routingA.Fallback)
	if err != nil {
		return nil, fmt.Errorf("NewRoutingMatcherBuilder: %w", err)
	}
	if err = builder.BuildKernspace(log); err != nil {
		return nil, fmt.Errorf("RoutingMatcherBuilder.BuildKernspace: %w", err)
	}
	routingMatcher, err := builder.BuildUserspace(core.bpf.LpmArrayMap)
	if err != nil {
		return nil, fmt.Errorf("RoutingMatcherBuilder.BuildUserspace: %w", err)
	}

	/// Dial mode.
	dialMode, err := consts.ParseDialMode(global.DialMode)
	if err != nil {
		return nil, err
	}
	sniffingTimeout := global.SniffingTimeout
	if dialMode == consts.DialMode_Ip {
		sniffingTimeout = 0
	}

	ctx, cancel := context.WithCancel(context.Background())
	plane := &ControlPlane{
		log:               log,
		core:              core,
		deferFuncs:        deferFuncs,
		listenIp:          "0.0.0.0",
		outbounds:         outbounds,
		dnsController:     nil,
		onceNetworkReady:  sync.Once{},
		dialMode:          dialMode,
		routingMatcher:    routingMatcher,
		ctx:               ctx,
		cancel:            cancel,
		ready:             make(chan struct{}),
		muRealDomainSet:   sync.Mutex{},
		realDomainSet:     bloom.NewWithEstimates(2048, 0.001),
		lanInterface:      global.LanInterface,
		wanInterface:      global.WanInterface,
		sniffingTimeout:   sniffingTimeout,
		tproxyPortProtect: global.TproxyPortProtect,
		soMarkFromDae:     global.SoMarkFromDae,
	}
	defer func() {
		if err != nil {
			cancel()
		}
	}()

	/// DNS upstream.
	dnsUpstream, err := dns.New(dnsConfig, &dns.NewOption{
		Logger:                  log,
		LocationFinder:          locationFinder,
		UpstreamReadyCallback:   plane.dnsUpstreamReadyCallback,
		UpstreamResolverNetwork: common.MagicNetwork("udp", global.SoMarkFromDae),
	})
	if err != nil {
		return nil, err
	}
	/// Dns controller.
	fixedDomainTtl, err := ParseFixedDomainTtl(dnsConfig.FixedDomainTtl)
	if err != nil {
		return nil, err
	}
	if plane.dnsController, err = NewDnsController(dnsUpstream, &DnsControllerOption{
		Log: log,
		CacheAccessCallback: func(cache *DnsCache) (err error) {
			// Write mappings into eBPF map:
			// IP record (from dns lookup) -> domain routing
			if err = core.BatchUpdateDomainRouting(cache); err != nil {
				return fmt.Errorf("BatchUpdateDomainRouting: %w", err)
			}
			return nil
		},
		CacheRemoveCallback: func(cache *DnsCache) (err error) {
			// Write mappings into eBPF map:
			// IP record (from dns lookup) -> domain routing
			if err = core.BatchRemoveDomainRouting(cache); err != nil {
				return fmt.Errorf("BatchUpdateDomainRouting: %w", err)
			}
			return nil
		},
		NewCache: func(fqdn string, answers []dnsmessage.Resource, deadline time.Time) (cache *DnsCache, err error) {
			return &DnsCache{
				DomainBitmap: plane.routingMatcher.domainMatcher.MatchDomainBitmap(fqdn),
				Answers:      answers,
				Deadline:     deadline,
			}, nil
		},
		BestDialerChooser: plane.chooseBestDnsDialer,
		IpVersionPrefer:   dnsConfig.IpVersionPrefer,
		FixedDomainTtl:    fixedDomainTtl,
	}); err != nil {
		return nil, err
	}
	// Refresh domain routing cache with new routing.
	if dnsCache != nil && len(dnsCache) > 0 {
		for cacheKey, cache := range dnsCache {
			// Also refresh out-dated routing because kernel map items have no expiration.
			lastDot := strings.LastIndex(cacheKey, ".")
			if lastDot == -1 || lastDot == len(cacheKey)-1 {
				// Not a valid key.
				log.Warnln("Invalid cache key:", cacheKey)
				continue
			}
			host := cacheKey[:lastDot]
			typ := cacheKey[lastDot+1:]
			_ = plane.dnsController.UpdateDnsCacheDeadline(host, typ, cache.Answers, cache.Deadline)
		}
	} else if _bpf != nil {
		// Is reloading, and dnsCache == nil.
		// Remove all map items.
		// Normally, it is due to the change of ip version preference.
		var key [4]uint32
		var val bpfDomainRouting
		iter := core.bpf.DomainRoutingMap.Iterate()
		for iter.Next(&key, &val) {
			_ = core.bpf.DomainRoutingMap.Delete(&key)
		}
	}

	// Init immediately to avoid DNS leaking in the very beginning because param control_plane_dns_routing will
	// be set in callback.
	if err = dnsUpstream.CheckUpstreamsFormat(); err != nil {
		return nil, err
	}
	go dnsUpstream.InitUpstreams()

	close(plane.ready)
	return plane, nil
}

func ParseFixedDomainTtl(ks []config.KeyableString) (map[string]int, error) {
	m := make(map[string]int)
	for _, k := range ks {
		key, value, _ := strings.Cut(string(k), ":")
		ttl, err := strconv.ParseInt(strings.TrimSpace(value), 0, strconv.IntSize)
		if err != nil {
			return nil, fmt.Errorf("failed to parse ttl: %v", err)
		}
		m[strings.TrimSpace(key)] = int(ttl)
	}
	return m, nil
}

// EjectBpf will resect bpf from destroying life-cycle of control plane.
func (c *ControlPlane) EjectBpf() *bpfObjects {
	return c.core.EjectBpf()
}
func (c *ControlPlane) InjectBpf(bpf *bpfObjects) {
	c.core.InjectBpf(bpf)
}

func (c *ControlPlane) CloneDnsCache() map[string]*DnsCache {
	c.dnsController.dnsCacheMu.Lock()
	defer c.dnsController.dnsCacheMu.Unlock()
	return deepcopy.Copy(c.dnsController.dnsCache).(map[string]*DnsCache)
}

func (c *ControlPlane) dnsUpstreamReadyCallback(dnsUpstream *dns.Upstream) (err error) {
	// Waiting for ready.
	select {
	case <-c.ctx.Done():
		return nil
	case <-c.ready:
	}

	///  Notify dialers to check.
	c.onceNetworkReady.Do(func() {
		for _, out := range c.outbounds {
			for _, d := range out.Dialers {
				d.NotifyCheck()
			}
		}
	})
	if dnsUpstream == nil {
		return nil
	}

	/// Updates dns cache to support domain routing for hostname of dns_upstream.
	// Ten years later.
	deadline := time.Now().Add(time.Hour * 24 * 365 * 10)
	fqdn := dnsUpstream.Hostname
	if !strings.HasSuffix(fqdn, ".") {
		fqdn = fqdn + "."
	}

	if dnsUpstream.Ip4.IsValid() {
		typ := dnsmessage.TypeA
		answers := []dnsmessage.Resource{{
			Header: dnsmessage.ResourceHeader{
				Name:  dnsmessage.MustNewName(fqdn),
				Type:  typ,
				Class: dnsmessage.ClassINET,
				TTL:   0, // Must be zero.
			},
			Body: &dnsmessage.AResource{
				A: dnsUpstream.Ip4.As4(),
			},
		}}
		if err = c.dnsController.UpdateDnsCacheDeadline(dnsUpstream.Hostname, typ.String(), answers, deadline); err != nil {
			return err
		}
	}

	if dnsUpstream.Ip6.IsValid() {
		typ := dnsmessage.TypeAAAA
		answers := []dnsmessage.Resource{{
			Header: dnsmessage.ResourceHeader{
				Name:  dnsmessage.MustNewName(fqdn),
				Type:  typ,
				Class: dnsmessage.ClassINET,
				TTL:   0, // Must be zero.
			},
			Body: &dnsmessage.AAAAResource{
				AAAA: dnsUpstream.Ip6.As16(),
			},
		}}
		if err = c.dnsController.UpdateDnsCacheDeadline(dnsUpstream.Hostname, typ.String(), answers, deadline); err != nil {
			return err
		}
	}
	return nil
}

func (c *ControlPlane) ChooseDialTarget(outbound consts.OutboundIndex, dst netip.AddrPort, domain string) (dialTarget string, shouldReroute bool) {
	dialMode := consts.DialMode_Ip

	if !outbound.IsReserved() && domain != "" {
		switch c.dialMode {
		case consts.DialMode_Domain:
			if cache := c.dnsController.LookupDnsRespCache(domain, common.AddrToDnsType(dst.Addr())); cache != nil {
				// Has A/AAAA records. It is a real domain.
				dialMode = consts.DialMode_Domain
			} else {
				// Check if the domain is in real-domain set (bloom filter).
				c.muRealDomainSet.Lock()
				if c.realDomainSet.TestString(domain) {
					c.muRealDomainSet.Unlock()
					dialMode = consts.DialMode_Domain
				} else {
					c.muRealDomainSet.Unlock()
					// Lookup A/AAAA to make sure it is a real domain.
					ctx, cancel := context.WithTimeout(context.TODO(), 5*time.Second)
					defer cancel()
					// TODO: use DNS controller and re-route by control plane.
					systemDns, err := netutils.SystemDns()
					if err == nil {
						if ip46, err := netutils.ResolveIp46(ctx, direct.SymmetricDirect, systemDns, domain, common.MagicNetwork("udp", c.soMarkFromDae), true); err == nil && (ip46.Ip4.IsValid() || ip46.Ip6.IsValid()) {
							// Has A/AAAA records. It is a real domain.
							dialMode = consts.DialMode_Domain
							// Add it to real-domain set.
							c.muRealDomainSet.Lock()
							c.realDomainSet.AddString(domain)
							c.muRealDomainSet.Unlock()

							// Should use this domain to reroute
							shouldReroute = true
						}
					}
				}

			}
		case consts.DialMode_DomainCao:
			fallthrough
		case consts.DialMode_DomainPlus:
			dialMode = consts.DialMode_Domain
		}
	}

	switch dialMode {
	case consts.DialMode_Ip:
		dialTarget = dst.String()
	case consts.DialMode_Domain:
		if strings.HasPrefix(domain, "[") && strings.HasSuffix(domain, "]") {
			// Sniffed domain may be like `[2606:4700:20::681a:d1f]`. We should remove the brackets.
			domain = domain[1 : len(domain)-1]
		}
		if _, err := netip.ParseAddr(domain); err == nil {
			// domain is IPv4 or IPv6 (has colon)
			dialTarget = net.JoinHostPort(domain, strconv.Itoa(int(dst.Port())))

		} else if _, _, err := net.SplitHostPort(domain); err == nil {
			// domain is already domain:port
			dialTarget = domain

		} else {
			dialTarget = net.JoinHostPort(domain, strconv.Itoa(int(dst.Port())))
		}
		c.log.WithFields(logrus.Fields{
			"from": dst.String(),
			"to":   dialTarget,
		}).Debugln("Rewrite dial target to domain")
	}
	return dialTarget, shouldReroute
}

type Listener struct {
	tcpListener net.Listener
	packetConn  net.PacketConn
	port        uint16
}

func (l *Listener) Close() error {
	var (
		err  error
		err2 error
	)
	if err, err2 = l.tcpListener.Close(), l.packetConn.Close(); err2 != nil {
		if err == nil {
			err = err2
		} else {
			err = fmt.Errorf("%w: %v", err, err2)
		}
	}
	return err
}

func (c *ControlPlane) Serve(readyChan chan<- bool, listener *Listener) (err error) {
	sentReady := false
	defer func() {
		if !sentReady {
			readyChan <- false
		}
	}()
	udpConn := listener.packetConn.(*net.UDPConn)
	/// Serve.
	// TCP socket.
	tcpFile, err := listener.tcpListener.(*net.TCPListener).File()
	if err != nil {
		return fmt.Errorf("failed to retrieve copy of the underlying TCP connection file")
	}
	c.deferFuncs = append(c.deferFuncs, func() error {
		return tcpFile.Close()
	})
	if err := c.core.bpf.ListenSocketMap.Update(consts.ZeroKey, uint64(tcpFile.Fd()), ebpf.UpdateAny); err != nil {
		return err
	}
	// UDP socket.
	udpFile, err := udpConn.File()
	if err != nil {
		return fmt.Errorf("failed to retrieve copy of the underlying UDP connection file")
	}
	c.deferFuncs = append(c.deferFuncs, func() error {
		return udpFile.Close()
	})
	if err := c.core.bpf.ListenSocketMap.Update(consts.OneKey, uint64(udpFile.Fd()), ebpf.UpdateAny); err != nil {
		return err
	}
	// Port.
	if err := c.core.bpf.ParamMap.Update(consts.BigEndianTproxyPortKey, uint32(common.Htons(listener.port)), ebpf.UpdateAny); err != nil {
		return err
	}

	sentReady = true
	readyChan <- true
	go func() {
		for {
			select {
			case <-c.ctx.Done():
				return
			default:
			}
			lconn, err := listener.tcpListener.Accept()
			if err != nil {
				if !strings.Contains(err.Error(), "use of closed network connection") {
					c.log.Errorf("Error when accept: %v", err)
				}
				break
			}
			go func(lconn net.Conn) {
				if err := c.handleConn(lconn); err != nil {
					c.log.Warnln("handleConn:", err)
				}
			}(lconn)
		}
	}()
	go func() {
		for {
			select {
			case <-c.ctx.Done():
				return
			default:
			}
			var buf [EthernetMtu]byte
			var oob [120]byte // Size for original dest
			n, oobn, _, src, err := udpConn.ReadMsgUDPAddrPort(buf[:], oob[:])
			if err != nil {
				if !strings.Contains(err.Error(), "use of closed network connection") {
					c.log.Errorf("ReadFromUDPAddrPort: %v, %v", src.String(), err)
				}
				break
			}
			newBuf := pool.Get(n)
			copy(newBuf, buf[:n])
			go func(data []byte, src netip.AddrPort) {
				defer pool.Put(data)
				var realDst netip.AddrPort
				var routingResult *bpfRoutingResult
				pktDst := RetrieveOriginalDest(oob[:oobn])
				routingResult, err := c.core.RetrieveRoutingResult(src, pktDst, unix.IPPROTO_UDP)
				if err != nil {
					// WAN. Old method.
					lastErr := err
					addrHdr, dataOffset, err := ParseAddrHdr(data)
					if err != nil {
						if c.tproxyPortProtect {
							c.log.Warnf("No AddrPort presented: %v, %v", lastErr, err)
							return
						} else {
							routingResult = &bpfRoutingResult{
								Mark:     0,
								Must:     0,
								Mac:      [6]uint8{},
								Outbound: uint8(consts.OutboundControlPlaneRouting),
								Pname:    [16]uint8{},
								Pid:      0,
							}
							realDst = pktDst
							goto destRetrieved
						}
					}
					n := copy(data, data[dataOffset:])
					data = data[:n]
					routingResult = &addrHdr.RoutingResult
					__ip := common.Ipv6Uint32ArrayToByteSlice(addrHdr.Ip)
					_ip, _ := netip.AddrFromSlice(__ip)
					// Comment it because them SHOULD equal.
					//src = netip.AddrPortFrom(_ip, src.Port())
					realDst = netip.AddrPortFrom(_ip, addrHdr.Port)
				} else {
					realDst = pktDst
				}
			destRetrieved:
				if e := c.handlePkt(udpConn, data, common.ConvergeAddrPort(src), common.ConvergeAddrPort(pktDst), common.ConvergeAddrPort(realDst), routingResult); e != nil {
					c.log.Warnln("handlePkt:", e)
				}
			}(newBuf, src)
		}
	}()
	<-c.ctx.Done()
	return nil
}

func (c *ControlPlane) ListenAndServe(readyChan chan<- bool, port uint16) (listener *Listener, err error) {
	// Listen.
	var listenConfig = net.ListenConfig{
		Control: func(network, address string, c syscall.RawConn) error {
			return dialer.TproxyControl(c)
		},
	}
	listenAddr := net.JoinHostPort(c.listenIp, strconv.Itoa(int(port)))
	tcpListener, err := listenConfig.Listen(context.TODO(), "tcp", listenAddr)
	if err != nil {
		return nil, fmt.Errorf("listenTCP: %w", err)
	}
	packetConn, err := listenConfig.ListenPacket(context.TODO(), "udp", listenAddr)
	if err != nil {
		_ = tcpListener.Close()
		return nil, fmt.Errorf("listenUDP: %w", err)
	}
	listener = &Listener{
		tcpListener: tcpListener,
		packetConn:  packetConn,
		port:        port,
	}
	defer func() {
		if err != nil {
			_ = listener.Close()
		}
	}()

	// Serve
	if err = c.Serve(readyChan, listener); err != nil {
		return nil, fmt.Errorf("failed to serve: %w", err)
	}

	return listener, nil
}

func (c *ControlPlane) chooseBestDnsDialer(
	req *udpRequest,
	dnsUpstream *dns.Upstream,
) (*dialArgument, error) {
	/// Choose the best l4proto+ipversion dialer, and change taregt DNS to the best ipversion DNS upstream for DNS request.
	// Get available ipversions and l4protos for DNS upstream.
	ipversions, l4protos := dnsUpstream.SupportedNetworks()
	var (
		bestLatency  time.Duration
		l4proto      consts.L4ProtoStr
		ipversion    consts.IpVersionStr
		bestDialer   *dialer.Dialer
		bestOutbound *outbound.DialerGroup
		bestTarget   netip.AddrPort
		dialMark     uint32
	)
	// Get the min latency path.
	networkType := dialer.NetworkType{
		IsDns: true,
	}
	for _, ver := range ipversions {
		for _, proto := range l4protos {
			networkType.L4Proto = proto
			networkType.IpVersion = ver
			var dAddr netip.Addr
			switch ver {
			case consts.IpVersionStr_4:
				dAddr = dnsUpstream.Ip4
			case consts.IpVersionStr_6:
				dAddr = dnsUpstream.Ip6
			default:
				return nil, fmt.Errorf("unexpected ipversion: %v", ver)
			}
			outboundIndex, mark, _, err := c.Route(req.realSrc, netip.AddrPortFrom(dAddr, dnsUpstream.Port), dnsUpstream.Hostname, proto.ToL4ProtoType(), req.routingResult)
			if err != nil {
				return nil, err
			}
			if mark == 0 {
				mark = c.soMarkFromDae
			}
			if int(outboundIndex) >= len(c.outbounds) {
				return nil, fmt.Errorf("bad outbound index: %v", outboundIndex)
			}
			dialerGroup := c.outbounds[outboundIndex]
			d, latency, err := dialerGroup.Select(&networkType)
			if err != nil {
				continue
			}
			//if c.log.IsLevelEnabled(logrus.TraceLevel) {
			//	c.log.WithFields(logrus.Fields{
			//		"name":     d.Name(),
			//		"latency":  latency,
			//		"network":  networkType.String(),
			//		"outbound": dialerGroup.Name,
			//	}).Traceln("Choice")
			//}
			if bestDialer == nil || latency < bestLatency {
				bestDialer = d
				bestOutbound = dialerGroup
				bestLatency = latency
				l4proto = proto
				ipversion = ver
				dialMark = mark

				if bestLatency == 0 {
					break
				}
			}
		}
	}
	if bestDialer == nil {
		return nil, fmt.Errorf("no proper dialer for DNS upstream: %v", dnsUpstream.String())
	}
	switch ipversion {
	case consts.IpVersionStr_4:
		bestTarget = netip.AddrPortFrom(dnsUpstream.Ip4, dnsUpstream.Port)
	case consts.IpVersionStr_6:
		bestTarget = netip.AddrPortFrom(dnsUpstream.Ip6, dnsUpstream.Port)
	}
	if c.log.IsLevelEnabled(logrus.TraceLevel) {
		c.log.WithFields(logrus.Fields{
			"ipversions": ipversions,
			"l4protos":   l4protos,
			"upstream":   dnsUpstream.String(),
			"choose":     string(l4proto) + "+" + string(ipversion),
			"use":        bestTarget.String(),
		}).Traceln("Choose DNS path")
	}
	return &dialArgument{
		l4proto:      l4proto,
		ipversion:    ipversion,
		bestDialer:   bestDialer,
		bestOutbound: bestOutbound,
		bestTarget:   bestTarget,
		mark:         dialMark,
	}, nil
}

func (c *ControlPlane) Close() (err error) {
	// Invoke defer funcs in reverse order.
	for i := len(c.deferFuncs) - 1; i >= 0; i-- {
		if e := c.deferFuncs[i](); e != nil {
			// Combine errors.
			if err != nil {
				err = fmt.Errorf("%w; %v", err, e)
			} else {
				err = e
			}
		}
	}
	c.cancel()
	return c.core.Close()
}<|MERGE_RESOLUTION|>--- conflicted
+++ resolved
@@ -228,7 +228,6 @@
 		log.Warnln("AllowInsecure is enabled, but it is not recommended. Please make sure you have to turn it on.")
 	}
 	option := &dialer.GlobalOption{
-<<<<<<< HEAD
 		Log: log,
 		TcpCheckOptionRaw: dialer.TcpCheckOptionRaw{
 			Raw:             global.TcpCheckUrl,
@@ -240,21 +239,12 @@
 			Raw:             global.UdpCheckDns,
 			ResolverNetwork: common.MagicNetwork("udp", global.SoMarkFromDae),
 		},
-		CheckInterval:  global.CheckInterval,
-		CheckTolerance: global.CheckTolerance,
-		CheckDnsTcp:    true,
-		AllowInsecure:  global.AllowInsecure,
-=======
-		Log:               log,
-		TcpCheckOptionRaw: dialer.TcpCheckOptionRaw{Raw: global.TcpCheckUrl, Log: log, Method: global.TcpCheckHttpMethod},
-		CheckDnsOptionRaw: dialer.CheckDnsOptionRaw{Raw: global.UdpCheckDns},
 		CheckInterval:     global.CheckInterval,
 		CheckTolerance:    global.CheckTolerance,
 		CheckDnsTcp:       true,
 		AllowInsecure:     global.AllowInsecure,
 		TlsImplementation: global.TlsImplementation,
 		UtlsImitate:       global.UtlsImitate,
->>>>>>> cbcbec9a
 	}
 	outbounds := []*outbound.DialerGroup{
 		outbound.NewDialerGroup(option, consts.OutboundDirect.String(),
