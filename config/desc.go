/*
 * SPDX-License-Identifier: AGPL-3.0-only
 * Copyright (c) 2023, daeuniverse Organization <dae@v2raya.org>
 */

package config

type Desc map[string]string

var SectionSummaryDesc = Desc{
	"subscription": "Subscriptions defined here will be resolved as nodes and merged as a part of the global node pool.\nSupport to give the subscription a tag, and filter nodes from a given subscription in the group section.",
	"node":         "Nodes defined here will be merged as a part of the global node pool.",
	"dns":          "See more at https://github.com/daeuniverse/dae/blob/main/docs/dns.md.",
	"group":        "Node group. Groups defined here can be used as outbounds in section \"routing\".",
	"routing": `Traffic follows this routing. See https://github.com/daeuniverse/dae/blob/main/docs/routing.md for full examples.
Notice: domain traffic split will fail if DNS traffic is not taken over by dae.
Built-in outbound: direct, must_direct, block.
Available functions: domain, sip, dip, sport, dport, ipversion, l4proto, pname, mac.
Available keys in domain function: suffix, keyword, regex, full. No key indicates suffix.
domain: Match domain.
sip: Match source IP. CIDR format is also supported.
dip: Match dest IP. CIDR format is also supported.
sport: Match source port. Range like 8000-9000 is also supported.
dport: Match dest port. Range like 8000-9000 is also supported.
ipversion: Match IP version. Available values: 4, 6.
l4proto: Match level 4 protocol. Available values: tcp, udp.
pname: Match process name. It only works on WAN mode and for localhost programs.
mac: Match source MAC address. It works on LAN mode.`,
}

var SectionDescription = map[string]Desc{
	"GlobalDesc": GlobalDesc,
	"DnsDesc":    DnsDesc,
	"GroupDesc":  GroupDesc,
}

var GlobalDesc = Desc{
<<<<<<< HEAD
	"tproxy_port":         "tproxy port to listen on. It is NOT a HTTP/SOCKS port, and is just used by eBPF program.\nIn normal case, you do not need to use it.",
	"tproxy_port_protect": "Set it true to protect tproxy port from unsolicited traffic. Set it false to allow users to use self-managed iptables tproxy rules.",
	"so_mark_from_dae":    "If not zero, traffic sent from dae will be set SO_MARK. It is useful to avoid traffic loop with iptables tproxy rules.",
	"log_level":           "Log level: error, warn, info, debug, trace.",
	"tcp_check_url":       "Node connectivity check.\nHost of URL should have both IPv4 and IPv6 if you have double stack in local.\nConsidering traffic consumption, it is recommended to choose a site with anycast IP and less response.",
	"udp_check_dns":       "This DNS will be used to check UDP connectivity of nodes. And if dns_upstream below contains tcp, it also be used to check TCP DNS connectivity of nodes.\nThis DNS should have both IPv4 and IPv6 if you have double stack in local.",
	"check_interval":      "Interval of connectivity check for TCP and UDP",
	"check_tolerance":     "Group will switch node only when new_latency <= old_latency - tolerance.",
	"lan_interface":       "The LAN interface to bind. Use it if you want to proxy LAN.",
	"wan_interface":       "The WAN interface to bind. Use it if you want to proxy localhost. Use \"auto\" to auto detect.",
	"allow_insecure":      "Allow insecure TLS certificates. It is not recommended to turn it on unless you have to.",
=======
	"tproxy_port":           "tproxy port to listen on. It is NOT a HTTP/SOCKS port, and is just used by eBPF program.\nIn normal case, you do not need to use it.",
	"log_level":             "Log level: error, warn, info, debug, trace.",
	"tcp_check_url":         "Node connectivity check.\nHost of URL should have both IPv4 and IPv6 if you have double stack in local.\nConsidering traffic consumption, it is recommended to choose a site with anycast IP and less response.",
	"tcp_check_http_method": "The HTTP request method to `tcp_check_url`. Use 'CONNECT' by default because some server implementations bypass accounting for this kind of traffic.",
	"udp_check_dns":         "This DNS will be used to check UDP connectivity of nodes. And if dns_upstream below contains tcp, it also be used to check TCP DNS connectivity of nodes.\nThis DNS should have both IPv4 and IPv6 if you have double stack in local.",
	"check_interval":        "Interval of connectivity check for TCP and UDP",
	"check_tolerance":       "Group will switch node only when new_latency <= old_latency - tolerance.",
	"lan_interface":         "The LAN interface to bind. Use it if you want to proxy LAN.",
	"wan_interface":         "The WAN interface to bind. Use it if you want to proxy localhost. Use \"auto\" to auto detect.",
	"allow_insecure":        "Allow insecure TLS certificates. It is not recommended to turn it on unless you have to.",
>>>>>>> bf1d2964
	"dial_mode": `Optional values of dial_mode are:
1. "ip". Dial proxy using the IP from DNS directly. This allows your ipv4, ipv6 to choose the optimal path respectively, and makes the IP version requested by the application meet expectations. For example, if you use curl -4 ip.sb, you will request IPv4 via proxy and get a IPv4 echo. And curl -6 ip.sb will request IPv6. This may solve some wierd full-cone problem if your are be your node support that.Sniffing will be disabled in this mode.
2. "domain". Dial proxy using the domain from sniffing. This will relieve DNS pollution problem to a great extent if have impure DNS environment. Generally, this mode brings faster proxy response time because proxy will re-resolve the domain in remote, thus get better IP result to connect. This policy does not impact routing. That is to say, domain rewrite will be after traffic split of routing and dae will not re-route it.
3. "domain+". Based on domain mode but do not check the reality of sniffed domain. It is useful for users whose DNS requests do not go through dae but want faster proxy response time. Notice that, if DNS requests do not go through dae, dae cannot split traffic by domain.
4. "domain++". Based on domain+ mode but force to re-route traffic using sniffed domain to partially recover domain based traffic split ability. It doesn't work for direct traffic and consumes more CPU resources.`,
	"disable_waiting_network":      "Disable waiting for network before pulling subscriptions.",
	"auto_config_kernel_parameter": "Automatically configure Linux kernel parameters like ip_forward and send_redirects. Check out https://github.com/daeuniverse/dae/blob/main/docs/getting-started/kernel-parameters.md to see what will dae do.",
	"sniffing_timeout":             "Timeout to waiting for first data sending for sniffing. It is always 0 if dial_mode is ip. Set it higher is useful in high latency LAN network.",
}

var DnsDesc = Desc{
	"ipversion_prefer": "For example, if ipversion_prefer is 4 and the domain name has both type A and type AAAA records, the dae will only respond to type A queries and response empty answer to type AAAA queries.",
	"upstream":         "Value can be scheme://host:port, where the scheme can be tcp/udp/tcp+udp.\nIf host is a domain and has both IPv4 and IPv6 record, dae will automatically choose IPv4 or IPv6 to use according to group policy (such as min latency policy).\nPlease make sure DNS traffic will go through and be forwarded by dae, which is REQUIRED for domain routing.\nIf dial_mode is \"ip\", the upstream DNS answer SHOULD NOT be polluted, so domestic public DNS is not recommended.",
	"request": `DNS requests will follow this routing.
Built-in outbound: asis.
Available functions: qname, qtype`,
	"response": `DNS responses will follow this routing.
Built-in outbound: accept, reject.
Available functions: qname, qtype, ip, upstream`,
}

var GroupDesc = Desc{
	"filter": `Filter nodes from the global node pool defined by the "subscription" and "node" sections.
Available functions: name, subtag. Not operator is supported.
Available keys in name function: keyword, regex. No key indicates full match.
Available keys in subtag function: regex. No key indicates full match.`,
	"policy": `Dialer selection policy. For each new connection, select a node as dialer from group by this policy.
Available values: random, fixed, min, min_avg10, min_moving_avg.
random: Select randomly.
fixed: Select the fixed node. Connectivity check will be disabled.
min: Select node by the latency of last check.
min_avg10: Select node by the average of latencies of last 10 checks.
min_moving_avg: Select node by the moving average of latencies of checks, which means more recent latencies have higher weight.
`,
}<|MERGE_RESOLUTION|>--- conflicted
+++ resolved
@@ -35,20 +35,9 @@
 }
 
 var GlobalDesc = Desc{
-<<<<<<< HEAD
-	"tproxy_port":         "tproxy port to listen on. It is NOT a HTTP/SOCKS port, and is just used by eBPF program.\nIn normal case, you do not need to use it.",
-	"tproxy_port_protect": "Set it true to protect tproxy port from unsolicited traffic. Set it false to allow users to use self-managed iptables tproxy rules.",
-	"so_mark_from_dae":    "If not zero, traffic sent from dae will be set SO_MARK. It is useful to avoid traffic loop with iptables tproxy rules.",
-	"log_level":           "Log level: error, warn, info, debug, trace.",
-	"tcp_check_url":       "Node connectivity check.\nHost of URL should have both IPv4 and IPv6 if you have double stack in local.\nConsidering traffic consumption, it is recommended to choose a site with anycast IP and less response.",
-	"udp_check_dns":       "This DNS will be used to check UDP connectivity of nodes. And if dns_upstream below contains tcp, it also be used to check TCP DNS connectivity of nodes.\nThis DNS should have both IPv4 and IPv6 if you have double stack in local.",
-	"check_interval":      "Interval of connectivity check for TCP and UDP",
-	"check_tolerance":     "Group will switch node only when new_latency <= old_latency - tolerance.",
-	"lan_interface":       "The LAN interface to bind. Use it if you want to proxy LAN.",
-	"wan_interface":       "The WAN interface to bind. Use it if you want to proxy localhost. Use \"auto\" to auto detect.",
-	"allow_insecure":      "Allow insecure TLS certificates. It is not recommended to turn it on unless you have to.",
-=======
 	"tproxy_port":           "tproxy port to listen on. It is NOT a HTTP/SOCKS port, and is just used by eBPF program.\nIn normal case, you do not need to use it.",
+	"tproxy_port_protect":   "Set it true to protect tproxy port from unsolicited traffic. Set it false to allow users to use self-managed iptables tproxy rules.",
+	"so_mark_from_dae":      "If not zero, traffic sent from dae will be set SO_MARK. It is useful to avoid traffic loop with iptables tproxy rules.",
 	"log_level":             "Log level: error, warn, info, debug, trace.",
 	"tcp_check_url":         "Node connectivity check.\nHost of URL should have both IPv4 and IPv6 if you have double stack in local.\nConsidering traffic consumption, it is recommended to choose a site with anycast IP and less response.",
 	"tcp_check_http_method": "The HTTP request method to `tcp_check_url`. Use 'CONNECT' by default because some server implementations bypass accounting for this kind of traffic.",
@@ -58,7 +47,6 @@
 	"lan_interface":         "The LAN interface to bind. Use it if you want to proxy LAN.",
 	"wan_interface":         "The WAN interface to bind. Use it if you want to proxy localhost. Use \"auto\" to auto detect.",
 	"allow_insecure":        "Allow insecure TLS certificates. It is not recommended to turn it on unless you have to.",
->>>>>>> bf1d2964
 	"dial_mode": `Optional values of dial_mode are:
 1. "ip". Dial proxy using the IP from DNS directly. This allows your ipv4, ipv6 to choose the optimal path respectively, and makes the IP version requested by the application meet expectations. For example, if you use curl -4 ip.sb, you will request IPv4 via proxy and get a IPv4 echo. And curl -6 ip.sb will request IPv6. This may solve some wierd full-cone problem if your are be your node support that.Sniffing will be disabled in this mode.
 2. "domain". Dial proxy using the domain from sniffing. This will relieve DNS pollution problem to a great extent if have impure DNS environment. Generally, this mode brings faster proxy response time because proxy will re-resolve the domain in remote, thus get better IP result to connect. This policy does not impact routing. That is to say, domain rewrite will be after traffic split of routing and dae will not re-route it.
